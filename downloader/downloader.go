package downloader

import (
	"bytes"
	"encoding/json"
	"fmt"
<<<<<<< HEAD
	"github.com/v8platform/oneget/unpacker"
=======
	"github.com/khorevaa/logos"
>>>>>>> 2a785b73
	"golang.org/x/net/html"
	"io"
	"io/ioutil"
	"net/http"
	"net/http/cookiejar"
	"net/url"
	"os"
	"path/filepath"
	"regexp"
	"strings"
	"sync"
	"time"
)

var releasesURL = "https://releases.1c.ru"
var loginURL = "https://login.1c.ru"

const projectHrefPrefix = "/project/"
const versionFilesHrefPrefix = "/version_files"
const fileServerHrefPrefix = "/public/file/get"

const tempFileSuffix = ".d1c"

var semaMaxConnections = make(chan struct{}, 10)

var log = logos.New("github.com/v8platform/oneget/downloader").Sugar()

type FileToDownload struct {
	url  string
	path string
	name string
}

type Config struct {
	Login         string
	Password      string
	BasePath      string
	StartDate     time.Time
	Nicks         map[string]bool
	VersionFilter string
	DistribFilter string
<<<<<<< HEAD
	Extract       bool
	ExtractDir    string
	Rename		  bool
	httpClient    *http.Client
	urlCh         chan *FileToDownload
	wg            sync.WaitGroup
	logger        *log.Logger

=======
>>>>>>> 2a785b73
}

type Downloader struct {
	Config
	httpClient *http.Client
	urlCh      chan *FileToDownload
	wg         sync.WaitGroup
}

func New(config Config) *Downloader {

	cj, _ := cookiejar.New(nil)

	return &Downloader{
		Config: config,
		httpClient: &http.Client{
			Jar: cj,
		},
		wg: sync.WaitGroup{},
	}

}

func (dr *Downloader) Get() ([]os.FileInfo, error) {

	files := make([]os.FileInfo, 0)

	ticketUrl, err := dr.getURL()
	if err != nil {
		dr.handleError(err)
		return files, err
	}

	dr.urlCh = make(chan *FileToDownload, 10000)
	dr.wg.Add(1)
	go dr.findLinks(ticketUrl, dr.findProject)
	go func() {
		dr.wg.Wait()
		close(dr.urlCh)
	}()

	for fileToDownload := range dr.urlCh {
		fileInfo, err := dr.downloadFile(fileToDownload)
		if err != nil {
			return nil, err
		}
		if fileInfo != nil {
			files = append(files, fileInfo)
		}
	}

	dr.urlCh = nil

	return files, nil

}

func (dr *Downloader) getURL() (string, error) {

	type loginParams struct {
		Login       string `json:"login"`
		Password    string `json:"password"`
		ServiceNick string `json:"serviceNick"`
	}

	type ticket struct {
		Ticket string `json:"ticket"`
	}

	postBody, err := json.Marshal(
		loginParams{dr.Login, dr.Password, releasesURL})
	if err != nil {
		return "", err
	}

	acquireSemaConnections()
	resp, err := dr.httpClient.Post(
		loginURL+"/rest/public/ticket/get",
		"application/json",
		bytes.NewReader(postBody))
	releaseSemaConnections()
	if err != nil {
		return "", err
	}
	defer resp.Body.Close()

	responseBodyData, err := ioutil.ReadAll(resp.Body)
	if err != nil {
		return "", err
	}
	if resp.StatusCode != http.StatusOK {
		return "", fmt.Errorf("%s", string(responseBodyData))
	}

	var tick ticket
	err = json.Unmarshal(responseBodyData, &tick)
	if err != nil {
		return "", err
	}

	return fmt.Sprintf(loginURL+"/ticket/auth?token=%s", tick.Ticket), nil

}

func (dr *Downloader) findLinks(rawUrl string, f func(string, string, *html.Node)) {

	defer dr.wg.Done()

	acquireSemaConnections()
	resp, err := dr.httpClient.Get(rawUrl)
	releaseSemaConnections()

	if err != nil {
		dr.handleError(err)
		return
	}
	defer resp.Body.Close()

	doc, err := html.Parse(resp.Body)
	if err != nil {
		dr.handleError(err)
		return
	}

	dr.eachNode(doc, rawUrl, f)

}

func (dr *Downloader) eachNode(node *html.Node, u string, f func(string, string, *html.Node)) {

	if node.Type == html.ElementNode && node.Data == "a" {
		for _, attr := range node.Attr {
			if attr.Key == "href" {
				f(u, attr.Val, node)
				break
			}
		}
	}

	for c := node.FirstChild; c != nil; c = c.NextSibling {
		dr.eachNode(c, u, f)
	}

}

func (dr *Downloader) findProject(_, href string, _ *html.Node) {
	projectName := strings.ToLower(strings.TrimLeft(href, projectHrefPrefix))
	log.Debugf("Finding project in href %s", projectName)
	if (dr.Nicks == nil && strings.HasPrefix(href, projectHrefPrefix)) || dr.Nicks[projectName] {
		dr.wg.Add(1)
		go dr.findLinks(releasesURL+href, dr.findVersion)
	}

}

func (dr *Downloader) findVersion(_, href string, node *html.Node) {

	if strings.HasPrefix(href, versionFilesHrefPrefix) {

		vDateRaw := strings.Trim(node.Parent.NextSibling.NextSibling.FirstChild.Data, " \n")
		vDate, err := time.Parse("02.01.06", vDateRaw)
		if err != nil {
			//dr.handleError(err)
			return
		}

		if dr.VersionFilter != "" {
			log.Debugf("Filtering href %s by %s", href, dr.VersionFilter)
			matched, err := regexp.MatchString(dr.VersionFilter, href)
			if err != nil {
				dr.handleError(err)
				return
			}
			if !matched {
				log.Debugf("Href %s SKIP", href)
				return
			}
		}

		if vDate.After(dr.StartDate) {
			dr.wg.Add(1)
			go dr.findLinks(releasesURL+href, dr.findToDownloadLink)
		}

	}

}

func (dr *Downloader) findToDownloadLink(_, href string, _ *html.Node) {

	lowerHref := strings.ToLower(href)
	isRO := strings.Contains(lowerHref, "path=ro\\")

	if dr.DistribFilter == "" {
		if strings.HasSuffix(lowerHref, "rar") ||
			(strings.HasSuffix(lowerHref, "zip") && !isRO) ||
			strings.HasSuffix(lowerHref, "gz") ||
			strings.HasSuffix(lowerHref, "exe") ||
			strings.HasSuffix(lowerHref, "msi") ||
			strings.HasSuffix(lowerHref, "deb") ||
			strings.HasSuffix(lowerHref, "rpm") ||
			strings.HasSuffix(lowerHref, "epf") ||
			strings.HasSuffix(lowerHref, "erf") {

			dr.wg.Add(1)
			dr.findLinks(releasesURL+href, dr.findFileServerLink)

		} else if strings.HasSuffix(lowerHref, "txt") ||
			strings.HasSuffix(lowerHref, "pdf") ||
			strings.HasSuffix(lowerHref, "html") ||
			strings.HasSuffix(lowerHref, "htm") ||
			(strings.HasSuffix(lowerHref, "zip") && isRO) {
			dr.addFileToChannel(href, releasesURL+href)
		}
	} else {
		matched, err := regexp.MatchString(dr.DistribFilter, href)
		if err != nil {
			dr.handleError(err)
			return
		}
		if matched {
			dr.wg.Add(1)
			dr.findLinks(releasesURL+href, dr.findFileServerLink)
		}
	}

}

func (dr *Downloader) findFileServerLink(u, href string, _ *html.Node) {

	if strings.Contains(href, fileServerHrefPrefix) {
		dr.addFileToChannel(u, href)
	}

}

func (dr *Downloader) addFileToChannel(u, href string) {
	fileName, filePath, err := dr.fileNameFromUrl(u)
	if err == nil {
		fileToDownload := FileToDownload{
			url:  href,
			path: filePath,
			name: fileName,
		}
		dr.urlCh <- &fileToDownload
	} else {
		dr.handleError(err)
	}
}

func (dr *Downloader) fileNameFromUrl(rawUrl string) (string, string, error) {

	fileName := strings.Builder{}
	filePath := strings.Builder{}

	parsedUrl, err := url.Parse(rawUrl)
	if err != nil {
		return "", "", err
	}

	query, err := url.ParseQuery(parsedUrl.RawQuery)
	if err != nil {
		return "", "", err
	}

	path := strings.Split(query.Get("path"), "\\")
	fileName.WriteString(path[len(path)-1])

	nick := query.Get("nick")
	ver := query.Get("ver")

	filePath.WriteString(nick)
	filePath.WriteRune(os.PathSeparator)
	filePath.WriteString(ver)
	filePath.WriteRune(os.PathSeparator)

	return fileName.String(), filePath.String(), nil
}

func (dr *Downloader) downloadFile(fileToDownload *FileToDownload) (os.FileInfo, error) {

	workDir := filepath.Join(dr.BasePath, strings.ToLower(fileToDownload.path))
	fileName := filepath.Join(workDir, fileToDownload.name)
	fileInfo, err := os.Stat(fileName)
	if os.IsExist(err) {

		return fileInfo, nil

	} else if os.IsNotExist(err) {

		if _, err := os.Stat(workDir); os.IsNotExist(err) {
			err = os.MkdirAll(filepath.Join(workDir), 0777)
			if err != nil {
				return nil, err
			}
			// https://wenzr.wordpress.com/2018/03/27/go-file-permissions-on-unix/
			os.Chmod(workDir, 0777)
		}
		log.Debugf("Workspace directory: %s", workDir)
		log.Debugf("Getting a file from url: %s", fileToDownload.url)

		acquireSemaConnections()
		resp, err := dr.httpClient.Get(fileToDownload.url)
		if err != nil {
			return nil, err
		}

		f, err := os.Create(fileName + tempFileSuffix)
		if err != nil {
			return nil, err
		}

		defer resp.Body.Close()

		_, err = io.Copy(f, resp.Body)
		releaseSemaConnections()
		if err != nil {
			return nil, err
		}

		f.Close()

<<<<<<< HEAD
		if dr.Extract {
			unpackerConf := &unpacker.Unpacker{
				Logger: dr.logger,
			}
			unpacker := unpacker.New(unpackerConf)
			unpacker.Extract(f.Name(), filepath.Join(workDir, dr.ExtractDir))

			if dr.Rename {
				files, _ := filepath.Glob(workDir)
				if err != nil {
					dr.handleOutput(fmt.Sprintf("Error read directory: %s\n", err))
				}

				for _, file := range files {
					oldName := file
					newName := unpacker.GetAliasesDistrib(oldName)
					err := os.Rename(
							filepath.Join(workDir, dr.ExtractDir, oldName),
							filepath.Join(workDir, dr.ExtractDir, newName))
					if err != nil {
						log.Fatal(err)
					}
				}

			}
		}

		dr.handleOutput(fmt.Sprintf("End of receiving file by url: %s\n", fileToDownload.url))
		dr.handleOutput(fmt.Sprintf("File saved to: %s\n", fileName))
=======
		log.Debugf("End of receiving file by url: %s", fileToDownload.url)
		log.Debugf("File saved to: %s", fileName)
>>>>>>> 2a785b73

		err = os.Rename(fileName+tempFileSuffix, fileName)
		if err != nil {
			return nil, err
		}

		fileInfo, err := os.Stat(fileName)
		if err != nil {
			return nil, err
		}

		return fileInfo, nil

	} else if err != nil {

	}

	return nil, nil

}

func (dr *Downloader) handleError(err error) {
	if err == nil {
		return
	}
	log.Error(err.Error())
}

func acquireSemaConnections() {
	semaMaxConnections <- struct{}{}
}

func releaseSemaConnections() {
	_ = <-semaMaxConnections
}<|MERGE_RESOLUTION|>--- conflicted
+++ resolved
@@ -4,11 +4,8 @@
 	"bytes"
 	"encoding/json"
 	"fmt"
-<<<<<<< HEAD
+	"github.com/khorevaa/logos"
 	"github.com/v8platform/oneget/unpacker"
-=======
-	"github.com/khorevaa/logos"
->>>>>>> 2a785b73
 	"golang.org/x/net/html"
 	"io"
 	"io/ioutil"
@@ -50,18 +47,11 @@
 	Nicks         map[string]bool
 	VersionFilter string
 	DistribFilter string
-<<<<<<< HEAD
 	Extract       bool
-	ExtractDir    string
-	Rename		  bool
-	httpClient    *http.Client
-	urlCh         chan *FileToDownload
-	wg            sync.WaitGroup
-	logger        *log.Logger
-
-=======
->>>>>>> 2a785b73
-}
+	ExtractPath   string
+	Rename        bool
+}
+
 
 type Downloader struct {
 	Config
@@ -383,46 +373,42 @@
 
 		f.Close()
 
-<<<<<<< HEAD
+		log.Debugf("End of receiving file by url: %s", fileToDownload.url)
+		log.Debugf("File saved to: %s", fileName)
+		log.Debugf("End of receiving file by url: %s", fileToDownload.url)
+		log.Debugf("File saved to: %s", fileName)
+
+		err = os.Rename(fileName+tempFileSuffix, fileName)
+		if err != nil {
+			return nil, err
+		}
+
 		if dr.Extract {
-			unpackerConf := &unpacker.Unpacker{
-				Logger: dr.logger,
-			}
-			unpacker := unpacker.New(unpackerConf)
-			unpacker.Extract(f.Name(), filepath.Join(workDir, dr.ExtractDir))
+			extractDir := dr.ExtractPath
+			unpacker.Extract(fileName, extractDir)
 
 			if dr.Rename {
-				files, _ := filepath.Glob(workDir)
+				files, err := ioutil.ReadDir(extractDir)
 				if err != nil {
-					dr.handleOutput(fmt.Sprintf("Error read directory: %s\n", err))
+					return nil, err
 				}
-
 				for _, file := range files {
-					oldName := file
+					if file.IsDir() {
+						continue
+					}
+					oldName := file.Name()
 					newName := unpacker.GetAliasesDistrib(oldName)
 					err := os.Rename(
-							filepath.Join(workDir, dr.ExtractDir, oldName),
-							filepath.Join(workDir, dr.ExtractDir, newName))
+							filepath.Join(extractDir, oldName),
+							filepath.Join(extractDir, newName))
 					if err != nil {
-						log.Fatal(err)
+						return nil, err
 					}
 				}
 
 			}
 		}
 
-		dr.handleOutput(fmt.Sprintf("End of receiving file by url: %s\n", fileToDownload.url))
-		dr.handleOutput(fmt.Sprintf("File saved to: %s\n", fileName))
-=======
-		log.Debugf("End of receiving file by url: %s", fileToDownload.url)
-		log.Debugf("File saved to: %s", fileName)
->>>>>>> 2a785b73
-
-		err = os.Rename(fileName+tempFileSuffix, fileName)
-		if err != nil {
-			return nil, err
-		}
-
 		fileInfo, err := os.Stat(fileName)
 		if err != nil {
 			return nil, err
@@ -431,7 +417,7 @@
 		return fileInfo, nil
 
 	} else if err != nil {
-
+		log.Debugf("Error download files: %s", err)
 	}
 
 	return nil, nil

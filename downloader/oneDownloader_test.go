--- conflicted
+++ resolved
@@ -135,7 +135,7 @@
 					},
 				},
 				filters: []FileFilter{
-					NewFileFilterMust(PostgreSQLProject, "deb.x64"),
+					NewFileFilterMust(PostgreSQLProject, "deb.x64@14.1-2.1C"),
 				},
 			},
 			2,
@@ -156,11 +156,8 @@
 	versions := []string{
 		"8.3.21.1302",
 		"8.3.21.1302",
-<<<<<<< HEAD
 		"8.3.22.1672",
 		"8.3.21.1607",
-=======
->>>>>>> 4aafefef
 	}
 	for _, ver := range versions {
 		assert.True(t, releaseExist(t, platform, ver))
@@ -168,25 +165,15 @@
 
 }
 
-<<<<<<< HEAD
 // На текущий момент тест не актуален, так как релизы все доступны
-=======
->>>>>>> 4aafefef
 func TestOnegetDownloader_Platform_getFilesNotExist(t *testing.T) {
 	platform := "Platform83"
 	// Список существующих платформ
 	versions := []string{
 		"8.3.22.1672",
-<<<<<<< HEAD
 	}
 	for _, ver := range versions {
 		assert.True(t, releaseExist(t, platform, ver))
-=======
-		"8.3.21.1607",
-	}
-	for _, ver := range versions {
-		assert.False(t, releaseExist(t, platform, ver))
->>>>>>> 4aafefef
 	}
 }
 

*.exe
*.gz
*.zip


.idea
*.logs
<<<<<<< HEAD
=======
oneget
>>>>>>> 951fbb92
<|MERGE_RESOLUTION|>--- conflicted
+++ resolved
@@ -1,11 +1,7 @@
 *.exe
 *.gz
 *.zip
-
+oneget
 
 .idea
 *.logs
-<<<<<<< HEAD
-=======
-oneget
->>>>>>> 951fbb92

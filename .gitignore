--- conflicted
+++ resolved
@@ -11,9 +11,6 @@
 .idea
 *.logs
 
-<<<<<<< HEAD
 /platform83/
-=======
 *.d1c
 pack
->>>>>>> 9ad66fc5
